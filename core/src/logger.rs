use std::collections::VecDeque;
use std::net::TcpStream;
use std::str::FromStr;
use std::sync::mpsc::{self, Receiver};
use std::path::{Path, PathBuf};
use std::thread;
use std::time::{Duration, Instant};
use bytes::Bytes;
use log::{Record, Level, Metadata, SetLoggerError};
use chrono::Utc;
use native_tls::TlsConnector;
use tungstenite::client::client_with_config;
use tungstenite::http::Uri;
use tungstenite::stream::MaybeTlsStream;
use tungstenite::{ClientRequestBuilder, Message, WebSocket};

<<<<<<< HEAD
use crate::log_buffer::LogBuffer;
=======
>>>>>>> 61f26cd2
use crate::{check_expr, parse_log_query};
use crate::LogEntry;
use crate::LogLevel;
use crate::Prop;
use crate::PuppylogEvent;
use crate::QueryAst;

struct Settings {

}

enum WorkerMessage {
    LogEntry(LogEntry),
    Flush(mpsc::Sender<()>),
	FlushClose(mpsc::Sender<()>),
}

fn worker(rx: Receiver<WorkerMessage>, builder: PuppylogBuilder) {
	let url = match &builder.log_server {
		Some(url) => url.clone(),
		None => return,
	};
	let mut client: Option<WebSocket<MaybeTlsStream<TcpStream>>> = None;
	let mut logquery: Option<QueryAst> = None;
	let mut connect_timer = Instant::now();
<<<<<<< HEAD
	let mut buffer = LogBuffer::new(&builder);
	if let Some(path) = &builder.log_folder {
		buffer.set_folder_path(&builder);
	}
=======
>>>>>>> 61f26cd2
	let mut send_timer = Instant::now();
	let mut serialize_buffer = Vec::with_capacity(builder.max_buffer_size);
	let mut queue = VecDeque::new();

	'main: loop {
		loop {
			match rx.recv_timeout(Duration::from_millis(100)) {
				Ok(WorkerMessage::LogEntry(entry)) => {
					if let Some(q) = &logquery {
						if let Ok(true) = check_expr(&q.root, &entry) {
							if let Err(err) = entry.serialize(&mut serialize_buffer) {
								eprintln!("Failed to serialize log entry: {}", err);
							}
						}
					}
					if serialize_buffer.len() > builder.max_buffer_size {
						println!("max serialize buffer size reached");
						break;
					}
					if send_timer.elapsed() > builder.send_interval {
						break;
					}
				},
				Ok(WorkerMessage::Flush(ack)) => {
					let _ = ack.send(());
				},
				Ok(WorkerMessage::FlushClose(ack)) => {
					let _ = ack.send(());
					break;
				},
				Err(mpsc::RecvTimeoutError::Timeout) => {
					println!("timeout");
					break;
				},
				Err(mpsc::RecvTimeoutError::Disconnected) => {
					eprintln!("channel disconnected");
					break 'main
				}
			};
		}

		if serialize_buffer.len() > 10 {
			queue.push_back(Bytes::copy_from_slice(&serialize_buffer));
			serialize_buffer.clear();
			if queue.len() > 30 {
				queue.pop_front();
			}
		}

		let mut client_broken = false;
		match &mut client {
			Some(c) => {
				while let Ok(msg) = c.read() {
					match msg {
						Message::Text(utf8_bytes) => {
							println!("received text: {}", utf8_bytes);
							match serde_json::from_str::<PuppylogEvent>(&utf8_bytes) {
								Ok(event) => {
									match event {
										PuppylogEvent::QueryChanged { query } => {
											if let Ok(q) = parse_log_query(&query) {
												logquery = Some(q);
											}
										}
									}
								},
								Err(e) => {
									eprintln!("Failed to parse log entry: {}", e);
									continue;
								}
							}
						},
						Message::Close(close_frame) => {
							println!("received close frame: {:?}", close_frame);
							client_broken = true;
							break;
						},
						msg => {
							println!("unhandled msg: {:?}", msg);
						}
					}
				}

				send_timer = Instant::now();
				if let Some(batch) = queue.pop_front() {
					match c.send(Message::Binary(batch)) {
						Ok(_) => { serialize_buffer.clear(); },
						Err(e) => {
							eprintln!("Failed to send message: {}", e);
							client_broken = true;
						}
					};
				}
			},
			None => {
				if connect_timer.elapsed().as_secs() < 1 {
					continue;
				}
				connect_timer = Instant::now();

				let https = match &url.scheme() {
					Some(scheme) => match scheme.as_str() {
						"ws" => false,
						"wss" => true,
						_ => {
							eprintln!("unsupported scheme: {}", scheme);
							continue;
						}
					}
					None => {
						eprintln!("No scheme in url");
						continue;
					}
				};

				let port = match url.port() {
					Some(p) => p.as_u16(),
					None => if https { 443 } else { 80 }
				};
				let host = url.host().ok_or(PuppyLogError::new("no host in url")).unwrap();
				let host = format!("{}:{}", host, port);
				let socket = match TcpStream::connect(host) {
					Ok(socket) => socket,
					Err(e) => {
						eprintln!("Failed to connect: {}", e);
						continue;
					}
				};
				socket.set_read_timeout(Some(Duration::from_millis(500))).unwrap();
				println!("tcp socket connected");
				let stream = if https {
					let connector = match  TlsConnector::builder().build() {
						Ok(c) => c,
						Err(_) => {
							eprintln!("Failed to create Tlsconnector");
							continue;
						}
					};
					let stream = match connector.connect(&url.host().unwrap(), socket) {
						Ok(s) => s,
						Err(_) => {
							eprintln!("Failed to connect");
							continue;
						},
					};
					println!("tls connected");
					MaybeTlsStream::NativeTls(stream)
				}
				else { MaybeTlsStream::Plain(socket) };
				println!("creating ws client addr: {}", url);
				let req = ClientRequestBuilder::new(url.clone())
					.with_header("Authorization", builder.authorization.clone().unwrap_or_default());
				let c = match client_with_config(req, stream, None) {
					Ok((c, _)) => c,
					Err(e) => {
						eprintln!("Failed to connect: {}", e);
						continue;
					}
				};
				println!("connected");
				client = Some(c);
			},
		};

		if client_broken {
			client = None;
		}
	}

	println!("worker done");
}

#[derive(Clone)]
pub struct PuppylogClient {
	sender: mpsc::Sender<WorkerMessage>,
	level: Level,
	stdout: bool,
	props: Vec<Prop>,
}

impl PuppylogClient {
	fn new(builder: PuppylogBuilder) -> Self {
		let props = builder.props.clone();
		let level = builder.level_filter;
		let stdout = builder.log_stdout;
		let (sender, rx) = mpsc::channel();
		thread::spawn(move || { worker(rx, builder) });
		PuppylogClient {
			sender,
			level,
			stdout,
			props,
		}
	}

	pub fn send_logentry(&self, entry: LogEntry) {
		if let Err(err) = self.sender.send(WorkerMessage::LogEntry(entry)) {
			eprintln!("Failed to send log entry: {}", err);
		}
	}

    fn flush(&self) {
        let (ack_tx, ack_rx) = mpsc::channel();
        self.sender.send(WorkerMessage::Flush(ack_tx)).ok();
        let _ = ack_rx.recv(); // blocks until worker finishes flushing
    }

	pub fn close(&self) {
		let (ack_tx, ack_rx) = mpsc::channel();
		self.sender.send(WorkerMessage::FlushClose(ack_tx)).ok();
		let _ = ack_rx.recv();
	}
}

impl log::Log for PuppylogClient {
	fn enabled(&self, metadata: &Metadata) -> bool {
		metadata.level() <= self.level
	}

	fn log(&self, record: &Record) {
		if self.enabled(record.metadata()) {
			if self.stdout {
				println!(
					"{} [{}] {}",
					match record.level() {
						Level::Error => "\x1b[31mERROR\x1b[0m",
						Level::Warn => "\x1b[33mWARN\x1b[0m",
						Level::Info => "\x1b[32mINFO\x1b[0m",
						Level::Debug => "\x1b[34mDEBUG\x1b[0m",
						Level::Trace => "\x1b[37mTRACE\x1b[0m",
					},
					record.target(),
					record.args()
				);
			}
			let level = match record.level() {
				Level::Error => LogLevel::Error,
				Level::Warn => LogLevel::Warn,
				Level::Info => LogLevel::Info,
				Level::Debug => LogLevel::Debug,
				Level::Trace => LogLevel::Debug,
			};
			let mut props = self.props.clone();
			props.push(Prop {
				key: "module".to_string(),
				value: record.target().to_string(),
			});
			let entry = LogEntry {
				version: 1,
				level,
				timestamp: Utc::now(),
				random: 0,
				props,
				msg: record.args().to_string()
			};
			self.send_logentry(entry);
		}
	}

	fn flush(&self) {
		self.flush();
	}
}

#[derive(Debug)]
pub struct PuppyLogError {
	message: String,
}

impl PuppyLogError {
	pub fn new(message: &str) -> Self {
		PuppyLogError {
			message: message.to_string(),
		}
	}
}

impl std::fmt::Display for PuppyLogError {
	fn fmt(&self, f: &mut std::fmt::Formatter) -> std::fmt::Result {
		write!(f, "{}", self.message)
	}
}

impl From<std::io::Error> for PuppyLogError {
	fn from(error: std::io::Error) -> Self {
		PuppyLogError::new(&error.to_string())
	}
}

pub struct PuppylogBuilder {
	pub chunk_size: usize,
	pub max_file_count: usize,
	pub max_file_size: usize,
	pub min_buffer_size: u64,
	pub max_buffer_size: usize,
	pub max_batch_size: u64,
	pub send_interval: Duration,
	pub log_folder: Option<PathBuf>,
	pub log_server: Option<Uri>,
	pub authorization: Option<String>,
	pub log_stdout: bool,
	pub level_filter: Level,
	pub props: Vec<Prop>,
	pub internal_logging: bool,
}

impl PuppylogBuilder {
	pub fn new() -> Self {
		PuppylogBuilder {
			chunk_size: 4096,
			max_file_count: 5,
			max_file_size: 1024 * 1024 * 10,
			min_buffer_size: 1024,
			max_buffer_size: 1024 * 1024,
			max_batch_size: 1024 * 1024,
			send_interval: Duration::from_secs(5),
			log_folder: None,
			log_server: None,
			log_stdout: true,
			authorization: None,
			level_filter: Level::Info,
			props: Vec::new(),
			internal_logging: false,
		}
	}

	pub fn folder<P: AsRef<Path>>(mut self, path: P) -> Self {
		let path: &Path = path.as_ref();
		self.log_folder = Some(path.to_path_buf());
		self
	}

	pub fn server(mut self, url: &str) -> Result<Self, PuppyLogError> {
		self.log_server = Some(Uri::from_str(url).map_err(|e| PuppyLogError::new(&e.to_string()))?);
		Ok(self)
	}

	pub fn authorization(mut self, token: &str) -> Self {
		self.authorization = Some(token.to_string());
		self
	}

	pub fn level(mut self, level: Level) -> Self {
		self.level_filter = level;
		self
	}

	pub fn stdout(mut self) -> Self {
		self.log_stdout = true;
		self
	}

	pub fn prop(mut self, key: &str, value: &str) -> Self {
		self.props.push(Prop {
			key: key.to_string(),
			value: value.to_string(),
		});
		self
	}

	/// Enable internal logging for the logger itself. This is useful for debugging the logger.
	pub fn internal_logging(mut self) -> Self {
		self.internal_logging = true;
		self
	}

	pub fn build(self) -> Result<&'static mut PuppylogClient, SetLoggerError> {
		let logger = PuppylogClient::new(self);
		unsafe {
			LOGGER = Some(logger);
			log::set_logger(LOGGER.as_ref().unwrap())
				.map(|()| log::set_max_level(LOGGER.as_ref().unwrap().level.to_level_filter()))
		};
		Ok(unsafe { LOGGER.as_mut().expect("Logger not initialized") })
	}
}

pub fn get_logger() -> &'static mut PuppylogClient {
	unsafe { LOGGER.as_mut().expect("Logger not initialized") }
}

static mut LOGGER: Option<PuppylogClient> = None;<|MERGE_RESOLUTION|>--- conflicted
+++ resolved
@@ -14,10 +14,6 @@
 use tungstenite::stream::MaybeTlsStream;
 use tungstenite::{ClientRequestBuilder, Message, WebSocket};
 
-<<<<<<< HEAD
-use crate::log_buffer::LogBuffer;
-=======
->>>>>>> 61f26cd2
 use crate::{check_expr, parse_log_query};
 use crate::LogEntry;
 use crate::LogLevel;
@@ -43,13 +39,6 @@
 	let mut client: Option<WebSocket<MaybeTlsStream<TcpStream>>> = None;
 	let mut logquery: Option<QueryAst> = None;
 	let mut connect_timer = Instant::now();
-<<<<<<< HEAD
-	let mut buffer = LogBuffer::new(&builder);
-	if let Some(path) = &builder.log_folder {
-		buffer.set_folder_path(&builder);
-	}
-=======
->>>>>>> 61f26cd2
 	let mut send_timer = Instant::now();
 	let mut serialize_buffer = Vec::with_capacity(builder.max_buffer_size);
 	let mut queue = VecDeque::new();
