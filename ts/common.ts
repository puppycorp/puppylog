import { UiComponent } from "./ui"

export class Modal extends UiComponent<HTMLDivElement> {
	constructor() {
		super(document.createElement("div"))
		this.root.className = "modal"
	}
}

export const showModal = (args: {
	title: string
	minWidth?: number
	content: HTMLElement
	footer: UiComponent<HTMLElement>[]
}): (() => void) => {
	const body = document.querySelector("body")

	const modalOverlay = document.createElement("div")
	modalOverlay.className = "modal-overlay"
	modalOverlay.style.position = "fixed"
	modalOverlay.style.top = "0"
	modalOverlay.style.left = "0"
	modalOverlay.style.width = "100%"
	modalOverlay.style.height = "100%"
	modalOverlay.style.backgroundColor = "rgba(0, 0, 0, 0.5)"
	modalOverlay.style.display = "flex"
	modalOverlay.style.justifyContent = "center"
	modalOverlay.style.alignItems = "center"
	modalOverlay.style.zIndex = "9999"
	body?.appendChild(modalOverlay)

	const modalContent = document.createElement("div")
	modalContent.style.background = "#fff"
	modalContent.style.padding = "16px"
	modalContent.style.borderRadius = "4px"
	modalContent.style.width = "auto"
	modalContent.style.maxWidth = "calc(100vw - 32px)"
	modalContent.style.wordWrap = "break-word"
	modalContent.style.wordBreak = "break-all"
	if (args.minWidth) modalContent.style.minWidth = `${args.minWidth}px`

	modalContent.addEventListener("click", (e) => {
		e.stopPropagation()
	})

	const modalTitle = document.createElement("h3")
	modalTitle.textContent = args.title
	modalContent.appendChild(modalTitle)

	const modalBody = document.createElement("div")
	modalBody.style.overflowY = "auto"
	modalBody.style.maxHeight = "calc(90vh - 100px)"
	modalBody.appendChild(args.content)
	modalContent.appendChild(modalBody)

	// modalContent.append(...args.footer.map(f => f.root))

	const buttonContainer = document.createElement("div")
	buttonContainer.style.display = "flex"
	buttonContainer.style.justifyContent = "space-between"
	buttonContainer.style.marginTop = "8px"
	buttonContainer.append(...args.footer.map((f) => f.root))

	modalContent.appendChild(buttonContainer)

	modalOverlay.addEventListener("click", () => {
		modalOverlay.remove()
	})

	modalOverlay.appendChild(modalContent)
<<<<<<< HEAD

	return () => {
		modalOverlay.remove()
	}
=======
	return () => modalOverlay.remove()
>>>>>>> bc2076e4
}<|MERGE_RESOLUTION|>--- conflicted
+++ resolved
@@ -68,12 +68,5 @@
 	})
 
 	modalOverlay.appendChild(modalContent)
-<<<<<<< HEAD
-
-	return () => {
-		modalOverlay.remove()
-	}
-=======
 	return () => modalOverlay.remove()
->>>>>>> bc2076e4
 }