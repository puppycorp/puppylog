[workspace] 
members = ["core", "examples/*","cli"]
[package]
name = "puppylog-server"
version = "0.1.0"
edition = "2021"

[dependencies]
tokio = { version = "1", features = ["full"] }
axum = { version = "0.8", features = ["macros", "ws"] }
headers = "0.4"
serde = { version = "1", features = ["derive"] }
tower-http = { version = "0.6", features = ["decompression-gzip", "decompression-zstd", "compression-gzip", "compression-zstd", "cors"] }
futures-util = "0.3"
serde_json = "1"
futures = "0.3"
tokio-stream = "0.1"
bytes = "1"
puppylog = { path = "core" }
chrono = { workspace = true }
log = "0.4"
simple_logger = "5"
anyhow = "1"
zstd = "0.13"
rand = "0.9"
rusqlite = { version =  "0.33", features = ["bundled", "chrono"] }
tokio-util = { version = "0.7", features = ["io"] }
reqwest = { version = "0.12", features = ["json"] }
libc = "0.2"

[dev-dependencies]
tempfile = "3"
tower = "0.5"
<<<<<<< HEAD
serial_test = "3"
=======
hyper = { version = "1", features = ["full"] }
>>>>>>> cf261b01

[workspace.dependencies]
chrono = { version = "0.4", features = ["serde"] }

[[bin]]
name = "puppylog"
path = "src/main.rs"<|MERGE_RESOLUTION|>--- conflicted
+++ resolved
@@ -31,11 +31,8 @@
 [dev-dependencies]
 tempfile = "3"
 tower = "0.5"
-<<<<<<< HEAD
 serial_test = "3"
-=======
 hyper = { version = "1", features = ["full"] }
->>>>>>> cf261b01
 
 [workspace.dependencies]
 chrono = { version = "0.4", features = ["serde"] }
