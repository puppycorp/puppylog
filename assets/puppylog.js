--- conflicted
+++ resolved
@@ -387,13 +387,7 @@
     modalOverlay.remove();
   });
   modalOverlay.appendChild(modalContent);
-<<<<<<< HEAD
-  return () => {
-    modalOverlay.remove();
-  };
-=======
   return () => modalOverlay.remove();
->>>>>>> bc2076e4
 };
 
 // ts/navbar.ts
@@ -1762,12 +1756,9 @@
 var logsSearchPage = (args) => {
   const logIds = new Set;
   const logEntries = [];
-<<<<<<< HEAD
   let activeBucket = null;
-=======
   let logViewMode = "structured";
   let rawWrapEnabled = false;
->>>>>>> bc2076e4
   args.root.innerHTML = ``;
   const navbar = new Navbar;
   args.root.appendChild(navbar.root);
@@ -1796,9 +1787,8 @@
   headerControls.appendChild(actionBar);
   const searchControls = document.createElement("div");
   searchControls.className = "logs-search-controls";
-<<<<<<< HEAD
-  searchControls.append(searchButton, stopButton);
-  rightPanel.append(searchControls);
+  searchControls.append(searchButton, stopButton, downloadButton);
+  actionBar.appendChild(searchControls);
   const bucketControls = document.createElement("div");
   bucketControls.className = "logs-bucket-controls";
   bucketControls.style.display = "flex";
@@ -1809,7 +1799,7 @@
   bucketButton.textContent = "Collect logs";
   bucketButton.setAttribute("aria-pressed", "false");
   bucketControls.appendChild(bucketButton);
-  rightPanel.appendChild(bucketControls);
+  actionBar.appendChild(bucketControls);
   const bucketBanner = document.createElement("div");
   bucketBanner.className = "logs-bucket-banner";
   bucketBanner.style.display = "none";
@@ -2021,9 +2011,6 @@
   bucketButton.onclick = () => {
     openBucketModal();
   };
-=======
-  searchControls.append(searchButton, stopButton, downloadButton);
-  actionBar.appendChild(searchControls);
   const viewActions = document.createElement("div");
   viewActions.className = "logs-view-actions";
   actionBar.appendChild(viewActions);
@@ -2065,7 +2052,6 @@
     wrapToggleWrapper.style.display = isRaw ? "flex" : "none";
     renderLogs();
   });
->>>>>>> bc2076e4
   const featuresList = new VList;
   const histogramToggle = document.createElement("label");
   histogramToggle.style.display = "flex";
